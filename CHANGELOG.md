--- conflicted
+++ resolved
@@ -6,11 +6,8 @@
 
 # Next Release
 
-<<<<<<< HEAD
 - [feature] allow users to provide self-signed certificates that should be trusted in a Java keystore
-=======
 - [feature] allow users to append lines to the default message
->>>>>>> c39b3258
 
 # 1.0.0
 

package com.teamscale.upload;

import static org.assertj.core.api.Assertions.assertThat;

import java.io.File;
import java.io.IOException;
import java.nio.file.Files;
import java.nio.file.Path;
import java.nio.file.Paths;
import java.util.ArrayList;
import java.util.Arrays;
import java.util.List;
import java.util.function.Consumer;
import java.util.regex.Pattern;

import org.assertj.core.api.SoftAssertions;
import org.junit.jupiter.api.Test;
import org.junit.jupiter.api.condition.EnabledIfEnvironmentVariable;
import org.junit.jupiter.api.condition.EnabledOnOs;
import org.junit.jupiter.api.condition.OS;

import com.teamscale.upload.autodetect_revision.ProcessUtils;
import com.teamscale.upload.test_utils.TeamscaleMockServer;

/**
 * Runs the Maven-generated native image in different scenarios.
 *
 * Before you can run the test, you will need to generate the native image,
 * please refer to the repository README.md for instructions.
 *
 * You will also need to specify the access key for the test user for
 * https://demo.teamscale.com in the environment variable
 * {@link CommandLine#TEAMSCALE_ACCESS_KEY_ENVIRONMENT_VARIABLE}. If you don't
 * have the access key for the 'teamscale-upload-build-test-user' user on
 * demo.teamscale.com, it is stored in 1password as
 * "teamscale-upload-build-test-user".
 */
@EnabledIfEnvironmentVariable(named = CommandLine.TEAMSCALE_ACCESS_KEY_ENVIRONMENT_VARIABLE, matches = ".*")
public class NativeImageIT {

	private static final int MOCK_TEAMSCALE_PORT = 24398;
	private static final String TEAMSCALE_TEST_USER = "teamscale-upload-build-test-user";

	@Test
	public void wrongAccessKey() {
		ProcessUtils.ProcessResult result = runUploader(new Arguments().withAccessKey("wrong-accesskey_"));
		assertSoftlyThat(softly -> {
			softly.assertThat(result.exitCode).isNotZero();
			softly.assertThat(result.errorOutput).contains("You provided incorrect credentials");
		});
	}

	@Test
	public void incorrectUrl() {
		ProcessUtils.ProcessResult result = runUploader(new Arguments().withUrl("no-protocol:9999"));
		assertSoftlyThat(softly -> {
			softly.assertThat(result.exitCode).isNotZero();
			// the command line library we use adjusts the word spacing based on the
			// terminal width so on different machines the output may contain a different
			// number of spaces. This behaviour can unfortunately not be disabled
			softly.assertThat(result.errorOutput)
					.matches(Pattern.compile(".*You +provided +an +invalid +URL.*", Pattern.DOTALL));
		});
	}

	@Test
	public void unresolvableUrl() {
		ProcessUtils.ProcessResult result = runUploader(new Arguments().withUrl("http://domain.invalid:9999"));
		assertSoftlyThat(softly -> {
			softly.assertThat(result.exitCode).isNotZero();
			softly.assertThat(result.errorOutput).contains("could not be resolved");
		});
	}

	@Test
	public void unreachableUrl() {
		ProcessUtils.ProcessResult result = runUploader(new Arguments().withUrl("http://localhost:9999"));
		assertSoftlyThat(softly -> {
			softly.assertThat(result.exitCode).isNotZero();
			softly.assertThat(result.errorOutput).contains("refused a connection");
		});
	}

	@Test
	public void wrongUser() {
		ProcessUtils.ProcessResult result = runUploader(new Arguments().withUser("wrong-user_"));
		assertSoftlyThat(softly -> {
			softly.assertThat(result.exitCode).isNotZero();
			softly.assertThat(result.errorOutput).contains("You provided incorrect credentials");
		});
	}

	@Test
	public void wrongProject() {
		ProcessUtils.ProcessResult result = runUploader(new Arguments().withProject("wrong-project_"));
		assertSoftlyThat(softly -> {
			softly.assertThat(result.exitCode).isNotZero();
			softly.assertThat(result.errorOutput).contains("The project")
					.contains("does not seem to exist in Teamscale");
		});
	}

	@Test
	public void timeoutTooSmall() {
		ProcessUtils.ProcessResult result = runUploader(
				new Arguments().withUrl("http://localhost:9999").withTimeoutInSeconds("0"));
		assertSoftlyThat(softly -> {
			softly.assertThat(result.exitCode).isNotZero();
			softly.assertThat(result.stdoutAndStdErr).contains("The timeout in seconds")
					.contains("must be an integer greater").contains("than 0.");
		});
	}

	@Test
	public void timeoutIsNotANumber() {
		ProcessUtils.ProcessResult result = runUploader(
				new Arguments().withUrl("http://localhost:9999").withTimeoutInSeconds("foo"));
		assertSoftlyThat(softly -> {
			softly.assertThat(result.exitCode).isNotZero();
			softly.assertThat(result.stdoutAndStdErr).contains("The timeout in seconds")
					.contains("must be an integer greater").contains("than 0.");
		});
	}

	/**
	 * TS-28014: Sending an unknown revision also results in a 404 status code,
	 * which used to display a misleading error message saying "the project ID is
	 * not known". This test ensures that this scenario is handled better now.
	 */
	@Test
	public void unknownRevision() {
		ProcessUtils.ProcessResult result = runUploader(new Arguments().withCommit("doesnt-exist"));
		assertSoftlyThat(softly -> {
			softly.assertThat(result.exitCode).isNotZero();
			softly.assertThat(result.errorOutput).doesNotContain("The project")
					.doesNotContain("does not seem to exist in Teamscale")
					.doesNotContain("project ID or the project alias").contains("The revision")
					.contains("is not known to Teamscale or the version control system(s) you configured");
		});
	}

	@Test
	public void patternMatchesNothing() {
		ProcessUtils.ProcessResult result = runUploader(new Arguments().withPattern("**/matches.nothing"));
		assertSoftlyThat(softly -> {
			softly.assertThat(result.exitCode).isNotZero();
			softly.assertThat(result.errorOutput).contains("The pattern")
					.contains("could not be resolved to any files");
		});
	}

	@Test
	public void insufficientPermissions() {
		ProcessUtils.ProcessResult result = runUploader(
				new Arguments().withUser("has-no-permissions").withAccessKey("SU2nfdkpcsoOXK2zDVf2DLEQiDaMD8fM"));
		assertSoftlyThat(softly -> {
			softly.assertThat(result.exitCode).isNotZero();
			softly.assertThat(result.errorOutput)
					.contains("is not allowed to upload data to the Teamscale project");
		});
	}

	@Test
	public void successfulSingleFormatUpload() {
		ProcessUtils.ProcessResult result = runUploader(new Arguments());
		assertThat(result.exitCode).describedAs("Stderr and stdout: " + result.getOutputAndErrorOutput()).isZero();
	}

	@Test
	public void successfulMultiFormatUpload() {
		ProcessUtils.ProcessResult result = runUploader(
				new Arguments().withInput("src/test/resources/coverage_files/input_file"));
		assertThat(result.exitCode).describedAs("Stderr and stdout: " + result.getOutputAndErrorOutput()).isZero();
	}

	@Test
	public void testDefaultMessage() {
		TeamscaleMockServer server = new TeamscaleMockServer(MOCK_TEAMSCALE_PORT);
		ProcessUtils.ProcessResult result = runUploader(new Arguments()
				.withUrl("http://localhost:" + MOCK_TEAMSCALE_PORT).withAdditionalMessageLine("Build ID: 1234"));
		assertThat(result.exitCode).describedAs("Stderr and stdout: " + result.getOutputAndErrorOutput()).isZero();
		assertThat(server.sessions).hasSize(1).first().extracting(this::extractNormalizedMessage)
				.isEqualTo("NativeImageIT external analysis results uploaded at DATE" + "\n\nuploaded from HOSTNAME"
						+ "\nfor revision: master:HEAD" + "\nincludes data in the following formats: SIMPLE"
						+ "\nBuild ID: 1234");
	}

	@Test
	public void testTimeoutSmallerThanRequestTime() {
		try (TeamscaleMockServer ignored = new TeamscaleMockServer(MOCK_TEAMSCALE_PORT, false, 2)) {
			ProcessUtils.ProcessResult result = runUploader(
					new Arguments().withUrl("http://localhost:" + MOCK_TEAMSCALE_PORT).withTimeoutInSeconds("1"));
			assertThat(result.exitCode).describedAs("Stderr and stdout: " + result.stdoutAndStdErr).isNotZero();
			assertThat(result.stdoutAndStdErr).contains("Request timeout reached.");
		}
	}

	@Test
	public void testTimeoutGreaterThanRequestTime() {
		try (TeamscaleMockServer ignored = new TeamscaleMockServer(MOCK_TEAMSCALE_PORT, false, 2)) {
			ProcessUtils.ProcessResult result = runUploader(
					new Arguments().withUrl("http://localhost:" + MOCK_TEAMSCALE_PORT).withTimeoutInSeconds("3"));
			assertThat(result.exitCode).describedAs("Stderr and stdout: " + result.stdoutAndStdErr).isZero();
		}
	}

	@Test
	public void mustRejectTimestampPassedInSeconds() {
		ProcessUtils.ProcessResult result = runUploader(new Arguments().withTimestamp("master:1606764633"));
		assertSoftlyThat(softly -> {
			softly.assertThat(result.exitCode).describedAs("Stderr and stdout: " + result.getOutputAndErrorOutput()).isNotZero();
			softly.assertThat(result.errorOutput).contains("seconds").contains("milliseconds").contains("1970")
					.contains("2020");
		});
	}

	@Test
	public void selfSignedCertificateShouldBeAcceptedWithInsecureFlag() {
		try (TeamscaleMockServer server = new TeamscaleMockServer(MOCK_TEAMSCALE_PORT, true)) {
			ProcessUtils.ProcessResult result = runUploader(
					new Arguments().withUrl("https://localhost:" + MOCK_TEAMSCALE_PORT).withInsecure());
			assertThat(result.exitCode).describedAs("Stderr and stdout: " + result.getOutputAndErrorOutput()).isZero();
			assertThat(server.sessions).hasSize(1);
		}
	}

	@Test
	public void selfSignedCertificateShouldNotBeAcceptedByDefault() {
		try (TeamscaleMockServer ignored = new TeamscaleMockServer(MOCK_TEAMSCALE_PORT, true)) {
			ProcessUtils.ProcessResult result = runUploader(
					new Arguments().withUrl("https://localhost:" + MOCK_TEAMSCALE_PORT));
			assertSoftlyThat(softly -> {
				softly.assertThat(result.exitCode).describedAs("Stderr and stdout: " + result.getOutputAndErrorOutput())
						.isNotZero();
				softly.assertThat(result.errorOutput).contains("self-signed").contains("--insecure");
			});
		}
	}

	@Test
	public void printStackTraceForKnownErrorsOnlyWhenRequested() {
		try (TeamscaleMockServer ignored = new TeamscaleMockServer(MOCK_TEAMSCALE_PORT, true)) {
			ProcessUtils.ProcessResult result = runUploader(
					new Arguments().withUrl("https://localhost:" + MOCK_TEAMSCALE_PORT));
			assertSoftlyThat(softly -> {
				softly.assertThat(result.exitCode).describedAs("Stderr and stdout: " + result.getOutputAndErrorOutput())
						.isNotZero();
				softly.assertThat(result.errorOutput).contains("--stacktrace");
			});
		}

		try (TeamscaleMockServer ignored = new TeamscaleMockServer(MOCK_TEAMSCALE_PORT, true)) {
			ProcessUtils.ProcessResult result = runUploader(
					new Arguments().withUrl("https://localhost:" + MOCK_TEAMSCALE_PORT).withStackTrace());
			assertSoftlyThat(softly -> {
				softly.assertThat(result.exitCode).describedAs("Stderr and stdout: " + result.getOutputAndErrorOutput())
						.isNotZero();
				softly.assertThat(result.errorOutput).contains("\tat com.teamscale.upload.TeamscaleUpload")
						.doesNotContain("--stacktrace");
			});
		}
	}

	@Test
	public void selfSignedCertificateShouldBeAcceptedWhenKeystoreIsUsed() {
		try (TeamscaleMockServer server = new TeamscaleMockServer(MOCK_TEAMSCALE_PORT, true)) {
			ProcessUtils.ProcessResult result = runUploader(
					new Arguments().withUrl("https://localhost:" + MOCK_TEAMSCALE_PORT).withKeystore());
			assertThat(result.exitCode).describedAs("Stderr and stdout: " + result.getOutputAndErrorOutput()).isZero();
			assertThat(server.sessions).hasSize(1);
		}
	}

	@Test
	public void mustGuessRevision() {
		try (TeamscaleMockServer server = new TeamscaleMockServer(MOCK_TEAMSCALE_PORT)) {
			ProcessUtils.ProcessResult result = runUploader(
					new Arguments().withUrl("http://localhost:" + MOCK_TEAMSCALE_PORT).withAutoDetectCommit());
			assertThat(result.exitCode).describedAs("Stderr and stdout: " + result.getOutputAndErrorOutput()).isZero();
			assertThat(server.sessions).hasSize(1);
			assertThat(server.sessions.get(0).revisionOrTimestamp).hasSize(40); // size of a git SHA1
		}
	}

	/** Tests that passing the access key via stdin works as expected (TS-28611). */
	@Test
	public void testCorrectAccessKeyFromStdIn() throws IOException {
		Path file = null;
		try {
			// We create a temporary file where we write the correct access key from the
			// environment variable to test the input via stdin. We do not commit this file
			// as we do not want to leak the access key as plain string in the repository.
			String temporaryFileName = "temporary_access_key.txt";
			file = Paths.get(temporaryFileName);
			Files.writeString(file, System.getenv(CommandLine.TEAMSCALE_ACCESS_KEY_ENVIRONMENT_VARIABLE));

			ProcessUtils.ProcessResult result = runUploader(new Arguments().withAccessKeyViaStdin(temporaryFileName));
			assertThat(result.exitCode).describedAs("Stderr and stdout: " + result.getOutputAndErrorOutput()).isZero();
		} catch (IOException e) {
			e.printStackTrace();
		} finally {
			if (file != null && Files.exists(file)) {
				Files.delete(file);
			}
		}
	}

	/** Tests that passing an incorrect access key via stdin fails (TS-28611). */
	@Test
	public void testIncorrectAccessKeyFromStdIn() {
		ProcessUtils.ProcessResult result = runUploader(
				new Arguments().withAccessKeyViaStdin("src/test/resources/incorrect_access_key.txt"));
		assertSoftlyThat(softly -> {
			softly.assertThat(result.exitCode).isNotZero();
			softly.assertThat(result.errorOutput).contains("You provided incorrect credentials");
		});
	}

	/**
	 * Tests that passing the access key via environment variable works as expected
	 * (TS-28611).
	 */
	@Test
	public void testCorrectAccessWithKeyFromEnvironmentVariable() {
		ProcessUtils.ProcessResult result = runUploader(new Arguments().withoutAccessKeyInOption());
		assertThat(result.exitCode).describedAs("Stderr and stdout: " + result.getOutputAndErrorOutput()).isZero();

	}

	@Test
	@EnabledOnOs(OS.MAC)
	public void testXCResultConversion() throws IOException {
		try (TeamscaleMockServer server = new TeamscaleMockServer(MOCK_TEAMSCALE_PORT)) {
			ProcessUtils.ProcessResult result = runUploader(new Arguments()
					.withPattern("src/test/resources/coverage_files/output.xcresult.tar.gz").withFormat("XCODE")
					.withUrl("http://localhost:" + MOCK_TEAMSCALE_PORT).withAutoDetectCommit());
			assertThat(result.exitCode).describedAs("Stderr and stdout: " + result.getOutputAndErrorOutput()).isZero();
			assertThat(server.sessions).hasSize(1);
			assertThat(server.uploadedReportsByName).hasSize(1);
			assertThat(server.uploadedReportsByName.get("output.xcresult.tar.gz.xccov"))
					.containsExactly(readResource("output.xcresult.tar.gz.xccov.expected"));
		}
	}

	@Test
	public void successfulUploadWithRepository() {
		ProcessUtils.ProcessResult result = runUploader(
				new Arguments().withRepository("cqse/teamscale-upload").withPartition("NativeImageIT > TestRepository")
						.withCommit("ef7367b45614e92433c3489ad57323f3b98063f4"));
		assertThat(result.exitCode).describedAs("Stderr and stdout: " + result.errorOutput).isZero();
	}

	@Test
	public void successfulUploadWithMoveToLastCommit() {
		ProcessUtils.ProcessResult result = runUploader(new Arguments().withMoveToLastCommit());
		assertThat(result.exitCode).describedAs("Stderr and stdout: " + result.errorOutput).isZero();
	}

	private byte[] readResource(String name) throws IOException {
		return NativeImageIT.class.getResourceAsStream(name).readAllBytes();
	}

	private void assertSoftlyThat(Consumer<SoftAssertions> verifier) {
		SoftAssertions softly = new SoftAssertions();
		verifier.accept(softly);
		softly.assertAll();
	}

	private String extractNormalizedMessage(TeamscaleMockServer.Session session) {
		return session.message.replaceAll("uploaded from .*", "uploaded from HOSTNAME").replaceAll("uploaded at .*",
				"uploaded at DATE");
	}

	private ProcessUtils.ProcessResult runUploader(Arguments arguments) {
		return ProcessUtils.run(arguments.stdinFile, arguments.toCommand("./target/teamscale-upload"));
	}

	private static String getAccessKeyFromCi() {
		String accessKey = System.getenv(CommandLine.TEAMSCALE_ACCESS_KEY_ENVIRONMENT_VARIABLE);
		if (accessKey == null) {
			return "not-a-ci-build";
		}
		return accessKey;
	}

	private static class Arguments {
		private String partition = "NativeImageIT";
		private String url = "https://demo.teamscale.com";
		private String user = TEAMSCALE_TEST_USER;
		private String accessKey = getAccessKeyFromCi();
		private String project = "teamscale-upload";
		private String format = "simple";
		private String pattern = "src/test/resources/coverage_files\\*.simple";
		private String input = null;
		private boolean insecure = false;
		private boolean useKeystore = false;
		private boolean autoDetectCommit = false;
		private String timestamp = "master:HEAD";
		private String commit = null;
		private String repository = null;
		private String additionalMessageLine = null;
		private boolean stackTrace = false;
		private File stdinFile = null;
		private boolean moveToLastCommit = false;
		private String timeoutInSeconds = null;

		private Arguments withFormat(String format) {
			this.format = format;
			return this;
		}

		private Arguments withPattern(String pattern) {
			this.pattern = pattern;
			return this;
		}

		private Arguments withInsecure() {
			this.insecure = true;
			return this;
		}

		private Arguments withCommit(String commit) {
			this.commit = commit;
			return this;
		}

		private Arguments withTimestamp(String timestamp) {
			this.timestamp = timestamp;
			return this;
		}

		private Arguments withRepository(String repository) {
			this.repository = repository;
			return this;
		}

		private Arguments withAutoDetectCommit() {
			this.autoDetectCommit = true;
			return this;
		}

		private Arguments withKeystore() {
			this.useKeystore = true;
			return this;
		}

		private Arguments withAdditionalMessageLine(String line) {
			this.additionalMessageLine = line;
			return this;
		}

		private Arguments withUrl(String url) {
			this.url = url;
			return this;
		}

		private Arguments withStackTrace() {
			this.stackTrace = true;
			return this;
		}

		private Arguments withAccessKey(String accessKey) {
			this.accessKey = accessKey;
			return this;
		}

		/**
		 * No access key is specified as option. The key which is specified in the
		 * environment variable should be used instead.
		 */
		private Arguments withoutAccessKeyInOption() {
			this.accessKey = null;
			return this;
		}

		private Arguments withAccessKeyViaStdin(String stdinFilePath) {
			this.accessKey = "-";
			// If the access key is set to '-', we need to pipe the key from a file via
			// stdin.
			this.stdinFile = new File(stdinFilePath);
			return this;
		}

		private Arguments withUser(String user) {
			this.user = user;
			return this;
		}

		private Arguments withProject(String project) {
			this.project = project;
			return this;
		}

		private Arguments withInput(String input) {
			this.input = input;
			return this;
		}

		private Arguments withPartition(String partition) {
			this.partition = partition;
			return this;
		}

		private Arguments withMoveToLastCommit() {
			this.moveToLastCommit = true;
			return this;
		}

<<<<<<< HEAD
		private String[] toCommand(String executable) {
			List<String> command = new ArrayList<>(
					Arrays.asList(executable, "-s", url, "-u", user, "-f", format, "-p", project, "-t", partition));
=======
		private Arguments withTimeoutInSeconds(String timeoutInSeconds) {
			this.timeoutInSeconds = timeoutInSeconds;
			return this;
		}

		private String[] toStringArray() {
			List<String> arguments = new ArrayList<>(
					Arrays.asList("-s", url, "-u", user, "-f", format, "-p", project, "-t", partition));
>>>>>>> 97347126
			if (accessKey != null) {
				command.add("-a");
				command.add(accessKey);
			}
			if (input != null) {
				command.add("-i");
				command.add(input);
			}
			command.add(pattern);
			if (insecure) {
				command.add("--insecure");
			}
			if (useKeystore) {
				command.add("--trusted-keystore");
				command.add(TeamscaleMockServer.TRUSTSTORE.getAbsolutePath() + ";password");
			}
			if (additionalMessageLine != null) {
				command.add("--append-to-message");
				command.add(additionalMessageLine);
			}
			if (stackTrace) {
				command.add("--stacktrace");
			}
			if (moveToLastCommit) {
				command.add("--move-to-last-commit");
			}

			if (commit != null) {
				command.add("--commit");
				command.add(commit);
			} else if (!autoDetectCommit) {
				command.add("--branch-and-timestamp");
				command.add(timestamp);
			}

			if (repository != null) {
				command.add("--repository");
				command.add(repository);
			}
			if (timeoutInSeconds != null) {
				arguments.add("--timeout");
				arguments.add(timeoutInSeconds);
			}

			return command.toArray(new String[0]);
		}
	}

}<|MERGE_RESOLUTION|>--- conflicted
+++ resolved
@@ -106,7 +106,7 @@
 				new Arguments().withUrl("http://localhost:9999").withTimeoutInSeconds("0"));
 		assertSoftlyThat(softly -> {
 			softly.assertThat(result.exitCode).isNotZero();
-			softly.assertThat(result.stdoutAndStdErr).contains("The timeout in seconds")
+			softly.assertThat(result.getOutputAndErrorOutput()).contains("The timeout in seconds")
 					.contains("must be an integer greater").contains("than 0.");
 		});
 	}
@@ -117,7 +117,7 @@
 				new Arguments().withUrl("http://localhost:9999").withTimeoutInSeconds("foo"));
 		assertSoftlyThat(softly -> {
 			softly.assertThat(result.exitCode).isNotZero();
-			softly.assertThat(result.stdoutAndStdErr).contains("The timeout in seconds")
+			softly.assertThat(result.getOutputAndErrorOutput()).contains("The timeout in seconds")
 					.contains("must be an integer greater").contains("than 0.");
 		});
 	}
@@ -155,8 +155,7 @@
 				new Arguments().withUser("has-no-permissions").withAccessKey("SU2nfdkpcsoOXK2zDVf2DLEQiDaMD8fM"));
 		assertSoftlyThat(softly -> {
 			softly.assertThat(result.exitCode).isNotZero();
-			softly.assertThat(result.errorOutput)
-					.contains("is not allowed to upload data to the Teamscale project");
+			softly.assertThat(result.errorOutput).contains("is not allowed to upload data to the Teamscale project");
 		});
 	}
 
@@ -190,8 +189,9 @@
 		try (TeamscaleMockServer ignored = new TeamscaleMockServer(MOCK_TEAMSCALE_PORT, false, 2)) {
 			ProcessUtils.ProcessResult result = runUploader(
 					new Arguments().withUrl("http://localhost:" + MOCK_TEAMSCALE_PORT).withTimeoutInSeconds("1"));
-			assertThat(result.exitCode).describedAs("Stderr and stdout: " + result.stdoutAndStdErr).isNotZero();
-			assertThat(result.stdoutAndStdErr).contains("Request timeout reached.");
+			assertThat(result.exitCode).describedAs("Stderr and stdout: " + result.getOutputAndErrorOutput())
+					.isNotZero();
+			assertThat(result.getOutputAndErrorOutput()).contains("Request timeout reached.");
 		}
 	}
 
@@ -200,7 +200,7 @@
 		try (TeamscaleMockServer ignored = new TeamscaleMockServer(MOCK_TEAMSCALE_PORT, false, 2)) {
 			ProcessUtils.ProcessResult result = runUploader(
 					new Arguments().withUrl("http://localhost:" + MOCK_TEAMSCALE_PORT).withTimeoutInSeconds("3"));
-			assertThat(result.exitCode).describedAs("Stderr and stdout: " + result.stdoutAndStdErr).isZero();
+			assertThat(result.exitCode).describedAs("Stderr and stdout: " + result.getOutputAndErrorOutput()).isZero();
 		}
 	}
 
@@ -208,7 +208,8 @@
 	public void mustRejectTimestampPassedInSeconds() {
 		ProcessUtils.ProcessResult result = runUploader(new Arguments().withTimestamp("master:1606764633"));
 		assertSoftlyThat(softly -> {
-			softly.assertThat(result.exitCode).describedAs("Stderr and stdout: " + result.getOutputAndErrorOutput()).isNotZero();
+			softly.assertThat(result.exitCode).describedAs("Stderr and stdout: " + result.getOutputAndErrorOutput())
+					.isNotZero();
 			softly.assertThat(result.errorOutput).contains("seconds").contains("milliseconds").contains("1970")
 					.contains("2020");
 		});
@@ -506,20 +507,14 @@
 			return this;
 		}
 
-<<<<<<< HEAD
+		private Arguments withTimeoutInSeconds(String timeoutInSeconds) {
+			this.timeoutInSeconds = timeoutInSeconds;
+			return this;
+		}
+
 		private String[] toCommand(String executable) {
 			List<String> command = new ArrayList<>(
 					Arrays.asList(executable, "-s", url, "-u", user, "-f", format, "-p", project, "-t", partition));
-=======
-		private Arguments withTimeoutInSeconds(String timeoutInSeconds) {
-			this.timeoutInSeconds = timeoutInSeconds;
-			return this;
-		}
-
-		private String[] toStringArray() {
-			List<String> arguments = new ArrayList<>(
-					Arrays.asList("-s", url, "-u", user, "-f", format, "-p", project, "-t", partition));
->>>>>>> 97347126
 			if (accessKey != null) {
 				command.add("-a");
 				command.add(accessKey);
@@ -560,8 +555,8 @@
 				command.add(repository);
 			}
 			if (timeoutInSeconds != null) {
-				arguments.add("--timeout");
-				arguments.add(timeoutInSeconds);
+				command.add("--timeout");
+				command.add(timeoutInSeconds);
 			}
 
 			return command.toArray(new String[0]);

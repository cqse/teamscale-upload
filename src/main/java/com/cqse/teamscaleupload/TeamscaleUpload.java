--- conflicted
+++ resolved
@@ -175,18 +175,7 @@
             fileNames.addAll(readFileNamesFromInputFile(input.inputFile));
         }
 
-<<<<<<< HEAD
         List<File> fileList = buildFileList(fileNames);
-=======
-        List<File> fileList = new ArrayList<>();
-        for (String file : fileNames) {
-            fileList.addAll(resolver.resolveToMultipleFiles("files", file));
-        }
-
-        if (fileList.isEmpty()) {
-            fail("Could not find any files to upload. You must provide patterns that match at least one file.");
-        }
->>>>>>> 71bc48d6
 
         MultipartBody.Builder multipartBodyBuilder = new MultipartBody.Builder()
                 .setType(MultipartBody.FORM);

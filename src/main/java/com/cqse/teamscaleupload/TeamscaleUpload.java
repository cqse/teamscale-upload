package com.cqse.teamscaleupload;

import com.cqse.teamscaleupload.autodetect_revision.EnvironmentVariableChecker;
import com.cqse.teamscaleupload.autodetect_revision.GitChecker;
import com.cqse.teamscaleupload.autodetect_revision.SvnChecker;

import net.sourceforge.argparse4j.ArgumentParsers;
import net.sourceforge.argparse4j.impl.Arguments;
import net.sourceforge.argparse4j.inf.ArgumentParser;
import net.sourceforge.argparse4j.inf.ArgumentParserException;
import net.sourceforge.argparse4j.inf.Namespace;

import java.io.File;
import java.io.IOException;
import java.net.ConnectException;
import java.net.UnknownHostException;
import java.nio.file.Path;
import java.nio.file.Paths;
import java.util.Collection;
import java.util.List;
import java.util.Map;
import java.util.Set;

import okhttp3.Credentials;
import okhttp3.HttpUrl;
import okhttp3.MediaType;
import okhttp3.MultipartBody;
import okhttp3.OkHttpClient;
import okhttp3.Request;
import okhttp3.RequestBody;
import okhttp3.Response;
import okhttp3.ResponseBody;

/**
 * Main class of the teamscale-upload project.
 */
public class TeamscaleUpload {

    private static final RequestBody EMPTY_BODY = RequestBody.create(null, new byte[0]);

    private static class Input {
        private final String project;
        private final String username;
        private final String accessKey;
        private final String partition;
        private final String format;
        private final String commit;
        private final boolean autoDetectCommit;
        private final String timestamp;
        private final HttpUrl url;
        private final List<String> files;
        private final Path inputFile;
        private final Boolean validateSsl;
        private final String message;

        private Input(Namespace namespace) {
            this.project = namespace.getString("project");
            this.username = namespace.getString("user");
            this.accessKey = namespace.getString("accesskey");
            this.partition = namespace.getString("partition");
            this.commit = namespace.getString("commit");
            this.autoDetectCommit = namespace.getBoolean("detect_commit");
            this.timestamp = namespace.getString("branch_and_timestamp");
            this.files = namespace.getList("files");
            this.url = HttpUrl.parse(namespace.getString("server"));
            this.validateSsl = namespace.getBoolean("validate_ssl");
            this.message = namespace.getString("message");

            String inputFilePath = namespace.getString("input");
            if (inputFilePath != null) {
                this.inputFile = Paths.get(inputFilePath);
            } else {
                this.inputFile = null;
            }

            String formatRaw = namespace.getString("format");
            if (formatRaw != null) {
                this.format = formatRaw.toUpperCase();
            } else {
                this.format = null;
            }
        }

        /**
         * Checks the validity of the command line arguments and throws an exception if any
         * invalid configuration is detected.
         */
        public void validate(ArgumentParser parser) throws ArgumentParserException {
            if (url == null) {
                throw new ArgumentParserException("You provided an invalid URL in the --server option", parser);
            }

            if (hasMoreThanOneCommitOptionSet()) {
                throw new ArgumentParserException("You used more than one of --detect-commit, --commit and --timestamp." +
                        " You must choose one of these three options to specify the commit for which you would like to" +
                        " upload data to Teamscale", parser);
            }

            if (files.isEmpty() && inputFile == null) {
                throw new ArgumentParserException("You did not provide any report files to upload." +
                        " You must either specify the paths of the report files as command line" +
                        " arguments or provide them in an input file via --input", parser);
            }

            if (!files.isEmpty() && format == null) {
                throw new ArgumentParserException("Please specify a report format with --format " +
                        "if you pass report patterns as command line arguments", parser);
            }
        }

        private boolean hasMoreThanOneCommitOptionSet() {
            if (commit != null && timestamp != null) {
                return true;
            }
            if (commit != null && autoDetectCommit) {
                return true;
            }
            return timestamp != null && autoDetectCommit;
        }
    }

    private static String detectCommit() {
        String commit = EnvironmentVariableChecker.findCommit();
        if (commit != null) {
            return commit;
        }

        commit = GitChecker.findCommit();
        if (commit != null) {
            return commit;
        }

        return SvnChecker.findRevision();
    }

    private static Input parseArguments(String[] args) {
        ArgumentParser parser = ArgumentParsers.newFor("teamscale-upload").build()
                .defaultHelp(true)
                .description("Upload coverage, findings, ... to Teamscale.");

        parser.addArgument("-s", "--server").type(String.class).metavar("URL").required(true)
                .help("The url under which the Teamscale server can be reached.");
        parser.addArgument("-p", "--project").type(String.class).metavar("PROJECT").required(true)
                .help("The project ID or alias (NOT the project name!) to which to upload the data.");
        parser.addArgument("-u", "--user").type(String.class).metavar("USER").required(true)
                .help("The username used to perform the upload. Must have the 'Perform External Uploads' permission for the given Teamscale project.");
        parser.addArgument("-a", "--accesskey").type(String.class).metavar("ACCESSKEY").required(true)
                .help("The IDE access key of the given user. Can be retrieved in Teamscale under Admin > Users.");
        parser.addArgument("-t", "--partition").type(String.class).metavar("PARTITION").required(true)
                .help("The partition into which the data is inserted in Teamscale." +
                        " Successive uploads into the same partition will overwrite the data" +
                        " previously inserted there, so use different partitions if you'd instead" +
                        " like to merge data from different sources (e.g. one for Findbugs findings" +
                        " and one for JaCoCo coverage).");
        parser.addArgument("-f", "--format").type(String.class).metavar("FORMAT").required(false)
                .help("The file format of the reports which are specified as command line arguments." +
                        " See https://docs.teamscale.com/reference/upload-formats-and-samples/#supported-formats-for-upload" +
                        " for a full list of supported file formats.");
        parser.addArgument("-c", "--commit").type(String.class).metavar("REVISION").required(false)
                .help("The version control commit for which you obtained the report files." +
                        " E.g. if you obtained a test coverage report in your CI pipeline, then this" +
                        " is the commit the CI pipeline built before running the tests." +
                        " Can be either a Git SHA1, a SVN revision number or an Team Foundation changeset ID.");
        parser.addArgument("-b", "--branch-and-timestamp").type(String.class).metavar("BRANCH_AND_TIMESTAMP").required(false)
                .help("The branch and Unix Epoch timestamp for which you obtained the report files." +
                        " E.g. if you obtained a test coverage report in your CI pipeline, then this" +
                        " is the branch and the commit timestamp of the commit that the CI pipeline built before running the tests." +
                        " The timestamp must be milliseconds since 00:00:00 UTC Thursday, 1 January 1970 or the string 'HEAD' to upload to the latest revision on that branch." +
                        "\nFormat: BRANCH:TIMESTAMP" +
<<<<<<< HEAD
                        "\nExample: master:1597845930000");
        parser.addArgument("--message").type(String.class).metavar("MESSAGE").required(false)
                .help("The message for the commit created in Teamscale for this upload. Will be" +
                        " visible in the Activity perspective. Defaults to a message containing" +
                        " useful meta-information about the upload and the machine performing it.");
=======
                        "\nExample: master:1597845930000" +
                        "\nExample: develop:HEAD");
>>>>>>> 5464671b
        parser.addArgument("-i", "--input").type(String.class).metavar("INPUT").required(false)
                .help("A file which contains additional report file patterns. See INPUTFILE for a detailed description of the file format.");
        parser.addArgument("--detect-commit").action(Arguments.storeTrue()).required(false)
                .help("Tries to automatically detect the code commit to which to upload from environment variables or" +
                        " a Git or SVN checkout in the current working directory. If guessing fails, the upload will fail." +
                        " This feature supports many common CI tools like Jenkins, GitLab, GitHub Actions, Travis CI etc.");
        parser.addArgument("--validate-ssl").action(Arguments.storeTrue()).required(false)
                .help("By default, SSL certificates are accepted without validation, which makes using this tool with self-signed" +
                        " certificates easier. This flag enables validation.");
        parser.addArgument("files").metavar("FILES").type(String.class).nargs("*").
                help("Path(s) or pattern(s) of the report files to upload. Alternatively, you may provide input files via -i or --input");

        parser.epilog("INPUTFILE" +
                "\n" +
                "\n" +
                "The input file allows to upload multiple report files for different formats in one upload session." +
                " Each section of reports must start with a specification of the report format. The report file" +
                " patterns have the same format as used on the command line." +
                " The entries in the file are separated by line breaks. Blank lines are ignored.\n\n" +
                "Example:\n\n" +
                "[jacoco]\n" +
                "pattern1/**.xml\n" +
                "pattern2/**.xml\n" +
                "[findbugs]\n" +
                "pattern1/**.findbugs.xml\n" +
                "pattern2/**.findbugs.xml");

        try {
            Namespace namespace = parser.parseArgs(args);
            Input input = new Input(namespace);
            input.validate(parser);
            return input;
        } catch (ArgumentParserException e) {
            parser.handleError(e);
            System.exit(1);
            return null;
        }

    }

    /**
     * This method serves as entry point to the teamscale-upload application.
     */
    public static void main(String[] args) throws Exception {
        Input input = parseArguments(args);

        Map<String, Set<File>> formatToFiles =
                ReportPatternUtils.resolveInputFilePatterns(input.inputFile, input.files, input.format);

        OkHttpClient client = OkHttpClientUtils.createClient(input.validateSsl);
        try {
            performUpload(client, formatToFiles, input);
        } finally {
            // we must shut down OkHttp as otherwise it will leave threads running and
            // prevent JVM shutdown
            client.dispatcher().executorService().shutdownNow();
            client.connectionPool().evictAll();
        }
    }

    private static void performUpload(OkHttpClient client, Map<String, Set<File>> formatToFiles, Input input)
            throws IOException {
        String sessionId = openSession(client, input, formatToFiles.keySet());
        for (String format : formatToFiles.keySet()) {
            Set<File> filesFormFormat = formatToFiles.get(format);
            sendRequestForFormat(client, input, format, filesFormFormat, sessionId);
        }
        closeSession(client, input, sessionId);
    }

    private static String openSession(OkHttpClient client, Input input, Collection<String> formats) throws IOException {
        HttpUrl.Builder builder = input.url.newBuilder()
                .addPathSegments("api/projects").addPathSegment(input.project)
                .addPathSegments("external-analysis/session")
                .addQueryParameter("partition", input.partition);

<<<<<<< HEAD
        String revision = handleRevisionAndBranchTimestamp(input, builder);

        String message = input.message;
        if (message == null) {
            message = MessageUtils.createDefaultMessage(revision, input.partition, formats);
=======
        // We track revision or branch:timestamp for the session as it should be the same for all uploads
        if (input.commit != null) {
            builder.addQueryParameter("revision", input.commit);
        } else if (input.timestamp != null) {
            builder.addQueryParameter("t", input.timestamp);
        } else if (input.autoDetectedCommit) {
            String commit = detectCommit();
            if (commit == null) {
                fail("Failed to automatically detect the commit. Please specify it manually via --commit or --branch-and-timestamp");
            }
            builder.addQueryParameter("revision", commit);
        } else {
            builder.addQueryParameter("t", "HEAD");
>>>>>>> 5464671b
        }
        builder.addQueryParameter("message", message);

        HttpUrl url = builder.build();

        Request request = new Request.Builder()
                .header("Authorization", Credentials.basic(input.username, input.accessKey))
                .url(url)
                .post(EMPTY_BODY)
                .build();

        System.out.println("Opening upload session");
        String sessionId = sendRequest(client, input, url, request);
        if (sessionId == null) {
            fail("Could not open session.");
        }
        System.out.println("Session ID: " + sessionId);
        return sessionId;
    }

    /**
     * Adds either a revision or t parameter to the given builder, based on the input.
     * <p>
     * We track revision or branch:timestamp for the session as it should be the same for all uploads.
     *
     * @return the revision or branch:timestamp coordinate used.
     */
    private static String handleRevisionAndBranchTimestamp(Input input, HttpUrl.Builder builder) {
        if (input.commit != null) {
            builder.addQueryParameter("revision", input.commit);
            return input.commit;
        } else if (input.timestamp != null) {
            builder.addQueryParameter("t", input.timestamp);
            return input.timestamp;
        } else if (input.autoDetectCommit) {
            String commit = detectCommit();
            if (commit == null) {
                fail("Failed to automatically detect the commit. Please specify it manually via --commit or --timestamp");
            }
            builder.addQueryParameter("revision", commit);
            return commit;
        } else {
            builder.addQueryParameter("t", "HEAD");
            return "HEAD";
        }
    }

    private static void closeSession(OkHttpClient client, Input input, String sessionId) throws IOException {
        HttpUrl.Builder builder = input.url.newBuilder()
                .addPathSegments("api/projects").addPathSegment(input.project)
                .addPathSegments("external-analysis/session")
                .addPathSegment(sessionId);

        HttpUrl url = builder.build();

        Request request = new Request.Builder()
                .header("Authorization", Credentials.basic(input.username, input.accessKey))
                .url(url)
                .post(EMPTY_BODY)
                .build();
        System.out.println("Closing upload session");
        sendRequest(client, input, url, request);
    }


    private static void sendRequestForFormat(OkHttpClient client, Input input, String format,
                                             Set<File> fileList, String sessionId)
            throws IOException {
        MultipartBody.Builder multipartBodyBuilder = new MultipartBody.Builder()
                .setType(MultipartBody.FORM);

        for (File file : fileList) {
            multipartBodyBuilder.addFormDataPart("report", file.getName(),
                    RequestBody.create(MediaType.get("application/octet-stream"), file));
        }

        RequestBody requestBody = multipartBodyBuilder.build();

        HttpUrl.Builder builder = input.url.newBuilder()
                .addPathSegments("api/projects")
                .addPathSegment(input.project)
                .addPathSegments("external-analysis/session")
                .addPathSegment(sessionId)
                .addPathSegment("report")
                .addQueryParameter("format", format);

        HttpUrl url = builder.build();

        Request request = new Request.Builder()
                .header("Authorization", Credentials.basic(input.username, input.accessKey))
                .url(url)
                .post(requestBody)
                .build();

        System.out.println("Uploading reports for format " + format);
        sendRequest(client, input, url, request);
    }

    private static String sendRequest(OkHttpClient client, Input input, HttpUrl url, Request request) throws IOException {

        try (Response response = client.newCall(request).execute()) {
            handleErrors(response, input);
            System.out.println("Successful");
            return readBodySafe(response);
        } catch (UnknownHostException e) {
            fail("The host " + url + " could not be resolved. Please ensure you have no typo and that" +
                    " this host is reachable from this server. " + e.getMessage());
        } catch (ConnectException e) {
            fail("The URL " + url + " refused a connection. Please ensure that you have no typo and that" +
                    " this endpoint is reachable and not blocked by firewalls. " + e.getMessage());
        }

        return null;
    }

    private static void handleErrors(Response response, Input input) {
        if (response.isRedirect()) {
            String location = response.header("Location");
            if (location == null) {
                location = "<server did not provide a location header>";
            }
            fail("You provided an incorrect URL. The server responded with a redirect to " +
                            "'" + location + "'." +
                            " This may e.g. happen if you used HTTP instead of HTTPS." +
                            " Please use the correct URL for Teamscale instead.",
                    response);
        }

        if (response.code() == 401) {
            HttpUrl editUserUrl = input.url.newBuilder().addPathSegments("admin.html#users").addQueryParameter("action", "edit")
                    .addQueryParameter("username", input.username).build();
            fail("You provided incorrect credentials." +
                            " Either the user '" + input.username + "' does not exist in Teamscale" +
                            " or the access key you provided is incorrect." +
                            " Please check both the username and access key in Teamscale under Admin > Users:" +
                            " " + editUserUrl +
                            "\nPlease use the user's access key, not their password.",
                    response);
        }

        if (response.code() == 403) {
            // can't include a URL to the corresponding Teamscale screen since that page does not support aliases
            // and the user may have provided an alias, so we'd be directing them to a red error page in that case
            fail("The user user '" + input.username + "' is not allowed to upload data to the Teamscale project '" + input.project + "'." +
                            " Please grant this user the 'Perform External Uploads' permission in Teamscale" +
                            " under Project Configuration > Projects by clicking on the button showing three" +
                            " persons next to project '" + input.project + "'.",
                    response);
        }

        if (response.code() == 404) {
            HttpUrl projectPerspectiveUrl = input.url.newBuilder().addPathSegments("project.html").build();
            fail("The project with ID or alias '" + input.project + "' does not seem to exist in Teamscale." +
                            " Please ensure that you used the project ID or the project alias, NOT the project name." +
                            " You can see the IDs of all projects at " + projectPerspectiveUrl +
                            "\nPlease also ensure that the Teamscale URL is correct and no proxy is required to access it.",
                    response);
        }

        if (!response.isSuccessful()) {
            fail("Unexpected response from Teamscale", response);
        }
    }

    /**
     * Print error message and server response, then exit program
     */
    public static void fail(String message, Response response) {
        fail("Upload to Teamscale failed:\n\n" + message + "\n\nTeamscale's response:\n" +
                response.toString() + "\n" + readBodySafe(response));
    }

    /**
     * Print error message and exit the program
     */
    public static void fail(String message) {
        System.err.println(message);
        System.exit(1);
    }

    private static String readBodySafe(Response response) {
        try {
            ResponseBody body = response.body();
            if (body == null) {
                return "<no response body>";
            }
            return body.string();
        } catch (IOException e) {
            return "Failed to read response body: " + e.getMessage();
        }
    }
}<|MERGE_RESOLUTION|>--- conflicted
+++ resolved
@@ -167,16 +167,12 @@
                         " is the branch and the commit timestamp of the commit that the CI pipeline built before running the tests." +
                         " The timestamp must be milliseconds since 00:00:00 UTC Thursday, 1 January 1970 or the string 'HEAD' to upload to the latest revision on that branch." +
                         "\nFormat: BRANCH:TIMESTAMP" +
-<<<<<<< HEAD
-                        "\nExample: master:1597845930000");
+                        "\nExample: master:1597845930000" +
+                        "\nExample: develop:HEAD");
         parser.addArgument("--message").type(String.class).metavar("MESSAGE").required(false)
                 .help("The message for the commit created in Teamscale for this upload. Will be" +
                         " visible in the Activity perspective. Defaults to a message containing" +
                         " useful meta-information about the upload and the machine performing it.");
-=======
-                        "\nExample: master:1597845930000" +
-                        "\nExample: develop:HEAD");
->>>>>>> 5464671b
         parser.addArgument("-i", "--input").type(String.class).metavar("INPUT").required(false)
                 .help("A file which contains additional report file patterns. See INPUTFILE for a detailed description of the file format.");
         parser.addArgument("--detect-commit").action(Arguments.storeTrue()).required(false)
@@ -253,27 +249,12 @@
                 .addPathSegments("external-analysis/session")
                 .addQueryParameter("partition", input.partition);
 
-<<<<<<< HEAD
         String revision = handleRevisionAndBranchTimestamp(input, builder);
 
         String message = input.message;
         if (message == null) {
             message = MessageUtils.createDefaultMessage(revision, input.partition, formats);
-=======
-        // We track revision or branch:timestamp for the session as it should be the same for all uploads
-        if (input.commit != null) {
-            builder.addQueryParameter("revision", input.commit);
-        } else if (input.timestamp != null) {
-            builder.addQueryParameter("t", input.timestamp);
-        } else if (input.autoDetectedCommit) {
-            String commit = detectCommit();
-            if (commit == null) {
-                fail("Failed to automatically detect the commit. Please specify it manually via --commit or --branch-and-timestamp");
-            }
-            builder.addQueryParameter("revision", commit);
-        } else {
-            builder.addQueryParameter("t", "HEAD");
->>>>>>> 5464671b
+
         }
         builder.addQueryParameter("message", message);
 
@@ -311,7 +292,7 @@
         } else if (input.autoDetectCommit) {
             String commit = detectCommit();
             if (commit == null) {
-                fail("Failed to automatically detect the commit. Please specify it manually via --commit or --timestamp");
+                fail("Failed to automatically detect the commit. Please specify it manually via --commit or --branch-and-timestamp");
             }
             builder.addQueryParameter("revision", commit);
             return commit;

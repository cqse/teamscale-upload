--- conflicted
+++ resolved
@@ -139,16 +139,13 @@
                 .help("A file which contains the coverage file paths or patterns to be added. The entries are separated " +
                         "by line breaks. If files are specified as plain arguments, they are added to the files which " +
                         "are given in this file.");
-<<<<<<< HEAD
-        parser.addArgument("--validate-ssl").action(Arguments.storeTrue()).required(false)
-                .help("By default, SSL certificates are accepted without validation, which makes using this tool with self-signed" +
-                        " certificates easier. This flag enables validation.");
-=======
         parser.addArgument("--detect-commit").action(Arguments.storeTrue()).required(false)
                 .help("Tries to automatically detect the code commit to which to upload from environment variables or" +
                         " a Git or SVN checkout in the current working directory. If guessing fails, the upload will fail." +
                         " This feature supports many common CI tools like Jenkins, GitLab, GitHub Actions, Travis CI etc.");
->>>>>>> a06a0369
+        parser.addArgument("--validate-ssl").action(Arguments.storeTrue()).required(false)
+                .help("By default, SSL certificates are accepted without validation, which makes using this tool with self-signed" +
+                        " certificates easier. This flag enables validation.");
         parser.addArgument("files").metavar("FILES").type(String.class).nargs("*").
                 help("Path(s) or pattern(s) of the report files to upload. Alternatively, you may provide input files via -i or --input");
 

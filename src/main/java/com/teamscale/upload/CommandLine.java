package com.teamscale.upload;

import java.nio.file.Path;
import java.nio.file.Paths;
import java.time.Instant;
import java.time.ZoneOffset;
import java.time.format.DateTimeFormatter;
import java.util.Collections;
import java.util.List;

import com.teamscale.upload.utils.LogUtils;
import com.teamscale.upload.utils.SecretUtils;

import net.sourceforge.argparse4j.ArgumentParsers;
import net.sourceforge.argparse4j.helper.HelpScreenException;
import net.sourceforge.argparse4j.impl.Arguments;
import net.sourceforge.argparse4j.inf.ArgumentParser;
import net.sourceforge.argparse4j.inf.ArgumentParserException;
import net.sourceforge.argparse4j.inf.Namespace;
import okhttp3.HttpUrl;
import okhttp3.OkHttpClient;

/**
 * Parses and validates the command line arguments.
 */
public class CommandLine {

	/**
<<<<<<< HEAD
	 * The Teamscale project ID or alias.
=======
	 * Name of the environment variable which is used to store the Teamscale access
	 * key. This is not only relevant for users of the tool, but also for our tests.
	 *
	 * For our tests, this is Access Token for user name
	 * "teamscale-upload-build-test-user" on demo.teamscale.com. The user has
	 * report-upload permission for project "teamscale-upload" and is used for
	 * testing in the Github Project https://github.com/cqse/teamscale-upload. The
	 * access token is stored as "Secret" in Gitlab. For local testing you will need
	 * to set the environment variable manually. It is stored in 1password as
	 * "teamscale-upload-build-test-user".
	 */
	public static final String TEAMSCALE_ACCESS_KEY_ENVIRONMENT_VARIABLE = "TEAMSCALE_ACCESS_KEY";

	/**
	 * The Teamscale project ID.
>>>>>>> 12a56cec
	 */
	public final String project;
	/**
	 * The Teamscale username.
	 */
	public final String username;
	/**
	 * Teamscale access key used for authentication.
	 */
	public final String accessKey;
	/**
	 * The Teamscale partition.
	 */
	public final String partition;
	/**
	 * The uploaded data's report format.
	 */
	public final String format;
	/**
	 * The commit to which to upload. May be null.
	 */
	public final String commit;
	/**
	 * The repository can be specified in combination with the commit/revision to
	 * identify the correct commit in situations where the same revision exists in
	 * multiple repositories.
	 */
	public final String repository;
	/**
	 * The branch:timestamp to which to upload. May be null.
	 */
	public final String timestamp;
	/**
	 * If this is set to true, the upload's timestamp will be set to right after the
	 * last commit.
	 */
	public final boolean moveToLastCommit;
	/**
	 * The Teamscale server URL.
	 */
	public final HttpUrl url;
	/**
	 * The files to upload given on the command-line directly
	 */
	public final List<String> files;
	/**
	 * The input file to use or null if none is given.
	 */
	public final Path inputFile;
	/**
	 * Whether to validate SSL certificates and hostnames.
	 */
	public final Boolean validateSsl;
	/**
	 * The message given by the user or null if none was explicitly given (default
	 * message should be used in this case).
	 */
	public final String message;
	/**
	 * Additional lines to append to the end of the message. Does not include
	 * line-terminators at the end of each entry.
	 */
	public final List<String> additionalMessageLines;
	/**
	 * Whether to print stack traces for handled exceptions.
	 */
	public final boolean printStackTrace;
	/**
	 * Whether to print debug log output.
	 */
	public final boolean debugLogEnabled;
	/**
	 * The timeout in seconds for TCP connect, read and write of the
	 * {@link OkHttpClient} used for requests. Defaults to 60 seconds.
	 */
	public final String timeoutInSecondsAsString;

	private final String keystorePathAndPassword;

	private CommandLine(Namespace namespace) {
		this.project = namespace.getString("project");
		this.username = namespace.getString("user");
		String accessKeyViaOption = namespace.getString("accesskey");
		this.accessKey = SecretUtils.determineAccessKeyToUse(accessKeyViaOption);
		this.partition = namespace.getString("partition");
		this.commit = namespace.getString("commit");
		this.repository = namespace.getString("repository");
		this.timestamp = namespace.getString("branch_and_timestamp");
		this.moveToLastCommit = namespace.getBoolean("move_to_last_commit");
		this.files = getListSafe(namespace, "files");
		this.url = HttpUrl.parse(namespace.getString("server"));
		this.message = namespace.getString("message");
		this.keystorePathAndPassword = namespace.getString("trusted_keystore");
		this.validateSsl = !namespace.getBoolean("insecure");
		this.additionalMessageLines = getListSafe(namespace, "append_to_message");
		this.timeoutInSecondsAsString = namespace.getString("timeout");
		this.printStackTrace = namespace.getBoolean("stacktrace");
		this.debugLogEnabled = namespace.getBoolean("debug");

		String inputFilePath = namespace.getString("input");
		if (inputFilePath != null) {
			this.inputFile = Paths.get(inputFilePath);
		} else {
			this.inputFile = null;
		}

		String formatRaw = namespace.getString("format");
		if (formatRaw != null) {
			this.format = formatRaw.toUpperCase();
		} else {
			this.format = null;
		}

	}

	private static List<String> getListSafe(Namespace namespace, String key) {
		List<String> list = namespace.getList(key);
		if (list == null) {
			return Collections.emptyList();
		}
		return list;
	}

	/**
	 * Parses the given command line arguments and validates them.
	 */
	public static CommandLine parseArguments(String[] args) {
		ArgumentParser parser = ArgumentParsers.newFor("teamscale-upload").build().defaultHelp(true)
				.description("Upload coverage, findings, ... to Teamscale.");

		parser.addArgument("-s", "--server").metavar("URL").required(true)
				.help("The url under which the Teamscale server can be reached.");
		parser.addArgument("-p", "--project").metavar("PROJECT").required(true)
				.help("The project ID (NOT the project name!) to which to upload the data.");
		parser.addArgument("-u", "--user").metavar("USER").required(true)
				.help("The username used to perform the upload. Must have the"
						+ " 'Perform External Uploads' permission for the given Teamscale project.");
		parser.addArgument("-a", "--accesskey").metavar("ACCESSKEY").required(false)
				.help("The IDE access key of the given user. Can be retrieved in Teamscale under Admin > Users."
						+ "If the argument is a single dash, i.e. '--accesskey -', teamscale-upload will read the"
						+ " access key from standard input. As a third option, you can provide the access key in the"
						+ " environment variable $" + SecretUtils.TEAMSCALE_ACCESS_KEY_ENVIRONMENT_VARIABLE + ".");
		parser.addArgument("-t", "--partition").metavar("PARTITION").required(true)
				.help("The partition into which the data is inserted in Teamscale."
						+ " Successive uploads into the same partition will overwrite the data"
						+ " previously inserted there, so use different partitions if you'd instead"
						+ " like to merge data from different sources (e.g. one for Findbugs findings"
						+ " and one for JaCoCo coverage).");
		parser.addArgument("-f", "--format").metavar("FORMAT").required(false)
				.help("The file format of the reports which are specified as command line arguments."
						+ "\nSee http://cqse.eu/upload-formats for a full list of supported file formats.");
		parser.addArgument("-c", "--commit").metavar("REVISION").required(false)
				.help("The version control commit for which you obtained the report files."
						+ " E.g. if you obtained a test coverage report in your CI pipeline, then this"
						+ " is the commit the CI pipeline built before running the tests."
						+ " Can be either a Git SHA1, a SVN revision number or an Team Foundation changeset ID.");
		parser.addArgument("-r", "--repository").metavar("REPOSITORY").required(false)
				.help("When using the revision parameter, this parameter allows to pass a repository name which"
						+ " is used to identify the correct commit in situations where the same revision exists"
						+ " in multiple repositories.");
		parser.addArgument("-b", "--branch-and-timestamp").metavar("BRANCH_AND_TIMESTAMP").required(false)
				.help("The branch and Unix Epoch timestamp for which you obtained the report files."
						+ " E.g. if you obtained a test coverage report in your CI pipeline, then this"
						+ " is the branch and the commit timestamp of the commit that the CI pipeline"
						+ " built before running the tests. The timestamp must be milliseconds since"
						+ " 00:00:00 UTC Thursday, 1 January 1970 or the string 'HEAD' to upload to"
						+ " the latest revision on that branch." + "\nFormat: BRANCH:TIMESTAMP"
						+ "\nExample: master:1597845930000" + "\nExample: develop:HEAD");
		parser.addArgument("--move-to-last-commit").action(Arguments.storeTrue()).required(false)
				.help("Moves the upload timestamp to right after the last commit.");
		parser.addArgument("--message").metavar("MESSAGE").required(false)
				.help("The message for the commit created in Teamscale for this upload. Will be"
						+ " visible in the Activity perspective. Defaults to a message containing"
						+ " useful meta-information about the upload and the machine performing it.");
		parser.addArgument("-i", "--input").metavar("INPUT").required(false)
				.help("A file which contains additional report file patterns. See INPUTFILE for a"
						+ " detailed description of the file format.");
		parser.addArgument("-k", "--insecure").action(Arguments.storeTrue()).required(false)
				.help("Causes SSL certificates to be accepted without validation, which makes"
						+ " using this tool with self-signed or invalid certificates easier.");
		parser.addArgument("--trusted-keystore").required(false)
				.help("A Java keystore file and its corresponding password. The keystore contains"
						+ " additional certificates that should be trusted when performing SSL requests."
						+ " Separate the path from the password with a semicolon, e.g:"
						+ "\n/path/to/keystore.jks;PASSWORD"
						+ "\nThe path to the keystore must not contain a semicolon. When this option"
						+ " is used, --validate-ssl will automatically be enabled as well.");
		parser.addArgument("--append-to-message").metavar("LINE").action(Arguments.append()).required(false)
				.help("Appends the given line to the message. Use this to augment the autogenerated"
						+ " message instead of replacing it. You may specify this parameter multiple"
						+ " times to append several lines to the message.");
		parser.addArgument("files").metavar("FILES").nargs("*")
				.help("Path(s) or pattern(s) of the report files to upload. Alternatively, you may"
						+ " provide input files via -i or --input");
		parser.addArgument("--stacktrace").action(Arguments.storeTrue()).required(false)
				.help("Enables printing stack traces in all cases where errors occur. Used for debugging.");
		parser.addArgument("--debug").action(Arguments.storeTrue()).required(false)
				.help("Enables printing debug log output. This automatically enables --stacktrace.");
		parser.addArgument("--timeout").metavar("TIMEOUT_IN_SECONDS").required(false)
				.help("Sets the timeout in seconds for TCP connect, read and write for HTTP requests. "
						+ "Defaults to 60 seconds.");
		parser.epilog("For general usage help and alternative upload methods, please check our online"
				+ " documentation at:" + "\nhttp://cqse.eu/tsu-docs" + "\n\nTARGET COMMIT"
				+ "\n\nBy default, teamscale-upload tries to automatically detect the code commit"
				+ " to which to upload from environment variables or a Git or SVN checkout in the"
				+ " current working directory. If guessing fails, the upload will fail. This feature"
				+ " supports many common CI tools like Jenkins, GitLab, GitHub Actions, Travis CI etc."
				+ " If automatic detection fails, you can manually specify either a commit via --commit,"
				+ " a branch and timestamp via --branch-and-timestamp or you can upload to the latest"
				+ " commit on a branch via --branch-and-timestamp my-branch:HEAD." + "\n\nINPUTFILE"
				+ "\n\nThe input file allows to upload multiple report files for different formats in one"
				+ " upload session. Each section of reports must start with a specification of the"
				+ " report format. The report file patterns have the same format as used on the command"
				+ " line. The entries in the file are separated by line breaks. Blank lines are ignored."
				+ "\n\nExample:" + "\n\n[jacoco]" + "\npattern1/**.xml" + "\npattern2/**.xml" + "\n[findbugs]"
				+ "\npattern1/**.findbugs.xml" + "\npattern2/**.findbugs.xml");

		try {
			Namespace namespace = parser.parseArgs(args);
			CommandLine commandLine = new CommandLine(namespace);
			commandLine.validate(parser);
			return commandLine;
		} catch (HelpScreenException e) {
			System.exit(0); // teamscale-upload -h should return exit code 0
			return null;
		} catch (ArgumentParserException e) {
			parser.handleError(e);
			System.exit(1);
			return null;
		}

	}

	/**
	 * Returns the path to the keystore to use for self-signed certificates or null
	 * if none was configured.
	 */
	public String getKeyStorePath() {
		if (keystorePathAndPassword == null) {
			return null;
		}
		return keystorePathAndPassword.split(";", 2)[0];
	}

	/**
	 * Returns the password for the keystore to use for self-signed certificates or
	 * null if none was configured.
	 */
	public String getKeyStorePassword() {
		if (keystorePathAndPassword == null) {
			return null;
		}
		return keystorePathAndPassword.split(";", 2)[1];
	}

	/**
	 * Returns the timeout in seconds as a {@link Long}.
	 */
	public long getTimeoutInSeconds() {
		if (timeoutInSecondsAsString == null) {
			return 60L;
		}
		return Long.parseLong(timeoutInSecondsAsString);
	}

	/**
	 * Checks the validity of the command line arguments and throws an exception if
	 * any invalid configuration is detected.
	 */
	private void validate(ArgumentParser parser) throws ArgumentParserException {
		if (url == null) {
			throw new ArgumentParserException("You provided an invalid URL in the --server option", parser);
		}

		validateTimeoutInSeconds(parser);
		validateKeystoreSettings(parser);
		validateAccessKey(parser);

		if (hasMoreThanOneCommitOptionSet()) {
			throw new ArgumentParserException("You used more than one of --commit and --branch-and-timestamp."
					+ " You must choose one of these options to specify the commit for which you would like to"
					+ " upload data to Teamscale", parser);
		}

		if (this.commit == null && this.repository != null) {
			throw new ArgumentParserException("You can only specify a repository if you also specify a commit.",
					parser);
		}

		if (files.isEmpty() && inputFile == null) {
			throw new ArgumentParserException("You did not provide any report files to upload."
					+ " You must either specify the paths of the report files as command line"
					+ " arguments or provide them in an input file via --input", parser);
		}

		if (!files.isEmpty() && format == null) {
			throw new ArgumentParserException("Please specify a report format with --format"
					+ " if you pass report patterns as command line arguments", parser);
		}

		validateBranchAndTimestamp(parser);
	}

	private void validateTimeoutInSeconds(ArgumentParser parser) throws ArgumentParserException {
		if (timeoutInSecondsAsString == null) {
			return;
		}
		try {
			long timeoutInSeconds = Long.parseLong(timeoutInSecondsAsString);
			if (timeoutInSeconds <= 0L) {
				throw new ArgumentParserException("The timeout in seconds must be an integer greater than 0.", parser);
			}
		} catch (NumberFormatException e) {
			throw new ArgumentParserException("The timeout in seconds must be an integer greater than 0.", parser);
		}
	}

	private void validateKeystoreSettings(ArgumentParser parser) throws ArgumentParserException {
		if (!validateSsl && keystorePathAndPassword != null) {
			LogUtils.warn("You specified a trusted keystore via --trust-keystore but also disabled SSL"
					+ " validation via --insecure. SSL validation is now disabled and your keystore"
					+ " will not be used.");
		}

		if (keystorePathAndPassword != null && !keystorePathAndPassword.contains(";")) {
			throw new ArgumentParserException("You forgot to add the password for the --trust-keystore file "
					+ keystorePathAndPassword + "."
					+ " You must add it to the end of the path, separated by a semicolon, e.g: --trust-keystore "
					+ keystorePathAndPassword + ";PASSWORD", parser);
		}
	}

	private void validateAccessKey(ArgumentParser parser) throws ArgumentParserException {
		if (accessKey == null) {
			throw new ArgumentParserException("You did not specify a Teamscale access key. You can either specify "
					+ "it via --accesskey, via the environment variable $"
					+ SecretUtils.TEAMSCALE_ACCESS_KEY_ENVIRONMENT_VARIABLE + " or via stdin using '--accesskey -'.",
					parser);
		}
	}

	private void validateBranchAndTimestamp(ArgumentParser parser) throws ArgumentParserException {
		if (timestamp == null) {
			return;
		}

		String[] parts = timestamp.split(":", 2);
		if (parts.length == 1) {
			throw new ArgumentParserException("You specified an invalid branch and timestamp"
					+ " with --branch-and-timestamp: " + timestamp + "\nYou must  use the"
					+ " format BRANCH:TIMESTAMP, where TIMESTAMP is a Unix timestamp in milliseconds"
					+ " or the string 'HEAD' (to upload to the latest commit on that branch).", parser);
		}

		String timestampPart = parts[1];
		if (timestampPart.equalsIgnoreCase("HEAD")) {
			return;
		}

		validateTimestamp(parser, timestampPart);
	}

	private void validateTimestamp(ArgumentParser parser, String timestampPart) throws ArgumentParserException {
		try {
			long unixTimestamp = Long.parseLong(timestampPart);
			if (unixTimestamp < 10000000000L) {
				String millisecondDate = DateTimeFormatter.RFC_1123_DATE_TIME
						.format(Instant.ofEpochMilli(unixTimestamp).atZone(ZoneOffset.UTC));
				String secondDate = DateTimeFormatter.RFC_1123_DATE_TIME
						.format(Instant.ofEpochSecond(unixTimestamp).atZone(ZoneOffset.UTC));
				throw new ArgumentParserException("You specified an invalid timestamp with"
						+ " --branch-and-timestamp. The timestamp '" + timestampPart + "'" + " is equal to "
						+ millisecondDate + ". This is probably not what"
						+ " you intended. Most likely you specified the timestamp in seconds,"
						+ " instead of milliseconds. If you use " + timestampPart + "000" + " instead, it will mean "
						+ secondDate, parser);
			}
		} catch (NumberFormatException e) {
			throw new ArgumentParserException("You specified an invalid timestamp with"
					+ " --branch-and-timestamp. Expected either 'HEAD' or a unix timestamp"
					+ " in milliseconds since 00:00:00 UTC Thursday, 1 January 1970, e.g."
					+ " master:1606743774000\nInstead you used: " + timestampPart, parser);
		}
	}

	private boolean hasMoreThanOneCommitOptionSet() {
		return commit != null && timestamp != null;
	}
}<|MERGE_RESOLUTION|>--- conflicted
+++ resolved
@@ -26,25 +26,7 @@
 public class CommandLine {
 
 	/**
-<<<<<<< HEAD
-	 * The Teamscale project ID or alias.
-=======
-	 * Name of the environment variable which is used to store the Teamscale access
-	 * key. This is not only relevant for users of the tool, but also for our tests.
-	 *
-	 * For our tests, this is Access Token for user name
-	 * "teamscale-upload-build-test-user" on demo.teamscale.com. The user has
-	 * report-upload permission for project "teamscale-upload" and is used for
-	 * testing in the Github Project https://github.com/cqse/teamscale-upload. The
-	 * access token is stored as "Secret" in Gitlab. For local testing you will need
-	 * to set the environment variable manually. It is stored in 1password as
-	 * "teamscale-upload-build-test-user".
-	 */
-	public static final String TEAMSCALE_ACCESS_KEY_ENVIRONMENT_VARIABLE = "TEAMSCALE_ACCESS_KEY";
-
-	/**
 	 * The Teamscale project ID.
->>>>>>> 12a56cec
 	 */
 	public final String project;
 	/**

--- conflicted
+++ resolved
@@ -35,7 +35,6 @@
         public final HttpUrl url;
         public final List<String> files;
         public final String inputFile;
-        public final String url;
 
         private Input(Namespace namespace) {
             this.project = namespace.getString("project");
@@ -46,12 +45,8 @@
             this.commit = namespace.getString("commit");
             this.timestamp = namespace.getString("branch_and_timestamp");
             this.files = namespace.getList("files");
-<<<<<<< HEAD
             this.url = HttpUrl.parse(namespace.getString("server"));
-=======
             this.inputFile = namespace.getString("input");
-            this.url = namespace.getString("domain");
->>>>>>> 42dea78f
         }
 
         public void validate(ArgumentParser parser) throws ArgumentParserException {
@@ -101,8 +96,6 @@
                         " The timestamp must be milliseconds since 00:00:00 UTC Thursday, 1 January 1970." +
                         "\nFormat: BRANCH:TIMESTAMP" +
                         "\nExample: master:1597845930000");
-        parser.addArgument("-d", "--domain").type(String.class).metavar("DOMAIN").required(true)
-                .help("The url of the teamscale instance, e.g. demo.teamscale.com");
         parser.addArgument("-i", "--input").type(String.class).metavar("INPUT").required(false)
                 .help("A file which contains the coverage file paths or patterns to be added. The entries are separated " +
                         "by line breaks. If files are specified as plain arguments, they are added to the files which " +
@@ -152,11 +145,7 @@
         }
         RequestBody requestBody = multipartBodyBuilder.build();
 
-<<<<<<< HEAD
         HttpUrl.Builder builder = input.url.newBuilder()
-=======
-        HttpUrl.Builder builder = new HttpUrl.Builder().scheme("https").host(input.url)
->>>>>>> 42dea78f
                 .addPathSegments("api/projects").addPathSegment(input.project).addPathSegments("external-analysis/session/auto-create/report")
                 .addQueryParameter("t", "master:HEAD")
                 .addQueryParameter("partition", input.partition)
@@ -189,7 +178,6 @@
     }
 
     private static void handleCommonErrors(Response response, Input input) {
-<<<<<<< HEAD
         if (response.code() == 401) {
             HttpUrl editUserUrl = input.url.newBuilder().addPathSegments("admin.html#users").addQueryParameter("action", "edit")
                     .addQueryParameter("username", "80er").build();
@@ -209,32 +197,11 @@
                             " under Project Configuration > Projects by clicking on the button showing three" +
                             " persons next to project '" + input.project + "'.",
                     response);
-=======
-        if (response.isSuccessful()) {
-            return;
->>>>>>> 42dea78f
-        }
-
-        String message;
-        switch(response.code()) {
-            case 401: message = "You provided incorrect credentials." +
-                    " Either the user '" + input.username + "' does not exist in Teamscale" +
-                    " or the access key you provided is incorrect." +
-                    " Please check both the username and access key in Teamscale under Admin > Users." +
-                    " The access key for the user can be found under '" + input.url + "/user.html#access-key' and" +
-                    " is not the same as the password.";
-                break;
-            case 403: message = "The authentication was successful, but the user does not have the necessary " +
-                    "permission to upload coverage for this project.";
-                break;
-            case 404: message = "The project '" + input.project + "' does not exist.";
-                break;
-            default:
-                message = "Unexpected code";
-
-        }
-
-        fail(message, response);
+        }
+
+        if (!response.isSuccessful()) {
+            fail("Unexpected response from Teamscale", response);
+        }
     }
 
     private static void fail(String message, Response response) {
